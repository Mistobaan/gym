--- conflicted
+++ resolved
@@ -32,7 +32,6 @@
         self.P = P
         self.isd = isd
         self.lastaction=None # for rendering
-<<<<<<< HEAD
         self.nS = nS
         self.nA = nA
 
@@ -40,9 +39,7 @@
         self.observation_space = spaces.Discrete(self.nS)
 
         self._seed()
-=======
         self._reset()
->>>>>>> e3548d62
 
     def _seed(self, seed=None):
         self.np_random, seed = seeding.np_random(seed)
